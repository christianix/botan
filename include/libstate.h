--- conflicted
+++ resolved
@@ -42,16 +42,6 @@
          };
       friend class Engine_Iterator;
 
-<<<<<<< HEAD
-      class BOTAN_DLL UI
-         {
-         public:
-            virtual void pulse(Pulse_Type) {}
-            virtual ~UI() {}
-         };
-
-=======
->>>>>>> a2941106
       Allocator* get_allocator(const std::string& = "") const;
       void add_allocator(Allocator*);
       void set_default_allocator(const std::string&) const;
