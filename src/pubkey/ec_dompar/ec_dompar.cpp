/*
* ECC Domain Parameters
*
* (C) 2007 Falko Strenzke, FlexSecure GmbH
*     2008 Jack Lloyd
*
* Distributed under the terms of the Botan license
*/

#include <botan/ec_dompar.h>
#include <botan/pubkey_enums.h>
#include <botan/parsing.h>
#include <botan/hex.h>
#include <botan/pipe.h>

namespace Botan {

namespace {

std::vector<std::string> get_standard_domain_parameter(const std::string& oid)
   {
   // using a linear search here is pretty nasty... revisit

   /* SEC2 */

   if(oid == "1.3.132.0.6")
      {
      /* secp112r1; source: Flexiprovider */
      std::vector<std::string> dom_par;
      dom_par.push_back("0xdb7c2abf62e35e668076bead208b"); //p
      dom_par.push_back("0xDB7C2ABF62E35E668076BEAD2088"); // a
      dom_par.push_back("0x659EF8BA043916EEDE8911702B22"); // b
      dom_par.push_back("0409487239995A5EE76B55F9C2F098A89CE5AF8724C0A23E0E0ff77500"); // G
      dom_par.push_back("0xDB7C2ABF62E35E7628DFAC6561C5"); // order
      dom_par.push_back("1");                                         // cofactor

      return dom_par;
      }

   if(oid == "1.3.132.0.7")
      {
      /* secp112r2; source: Flexiprovider */
      std::vector<std::string> dom_par;
      dom_par.push_back("0xdb7c2abf62e35e668076bead208b"); //p
      dom_par.push_back("0x6127C24C05F38A0AAAF65C0EF02C"); // a
      dom_par.push_back("0x51DEF1815DB5ED74FCC34C85D709"); // b
      dom_par.push_back("044BA30AB5E892B4E1649DD0928643ADCD46F5882E3747DEF36E956E97"); // G
      dom_par.push_back("0x36DF0AAFD8B8D7597CA10520D04B"); // order
      dom_par.push_back("1");                                         // cofactor

      return dom_par;
      }

   if(oid == "1.3.132.0.28")
      {
      /* secp128r1; source: Flexiprovider */
      std::vector<std::string> dom_par;
      dom_par.push_back("0xfffffffdffffffffffffffffffffffff"); //p
      dom_par.push_back("0xffffffFDffffffffffffffffffffffFC"); // a
      dom_par.push_back("0xE87579C11079F43DD824993C2CEE5ED3"); // b
      dom_par.push_back("04161ff7528B899B2D0C28607CA52C5B86CF5AC8395BAFEB13C02DA292DDED7A83"); // G
      dom_par.push_back("0xffffffFE0000000075A30D1B9038A115"); // order
      dom_par.push_back("1");                                         // cofactor

      return dom_par;
      }

   if(oid == "1.3.132.0.29")
      {
      /* secp128r2; source: Flexiprovider */
      std::vector<std::string> dom_par;
      dom_par.push_back("0xfffffffdffffffffffffffffffffffff"); //p
      dom_par.push_back("0xD6031998D1B3BBFEBF59CC9BBff9AEE1"); // a
      dom_par.push_back("0x5EEEFCA380D02919DC2C6558BB6D8A5D"); // b
      dom_par.push_back("047B6AA5D85E572983E6FB32A7CDEBC14027B6916A894D3AEE7106FE805FC34B44"); // G
      dom_par.push_back("0x3ffffffF7ffffffFBE0024720613B5A3"); // order
      dom_par.push_back("4");                                         // cofactor

      return dom_par;
      }

   if(oid == "1.3.132.0.9")
      {
      /* secp160k1; source: Flexiprovider */
      std::vector<std::string> dom_par;
      dom_par.push_back("0xfffffffffffffffffffffffffffffffeffffac73"); //p
      dom_par.push_back("0x0000000000000000000000000000000000000000"); // a
      dom_par.push_back("0x0000000000000000000000000000000000000007"); // b
      dom_par.push_back("043B4C382CE37AA192A4019E763036F4F5DD4D7EBB938CF935318FDCED6BC28286531733C3F03C4FEE"); // G
      dom_par.push_back("0x0100000000000000000001B8FA16DFAB9ACA16B6B3"); // order
      dom_par.push_back("1");                                         // cofactor

      return dom_par;
      }

   if(oid == "1.3.132.0.30")
      {
      /* secp160r2; source: Flexiprovider */
      std::vector<std::string> dom_par;
      dom_par.push_back("0xfffffffffffffffffffffffffffffffeffffac73"); //p
      dom_par.push_back("0xffffffffffffffffffffffffffffffFEffffAC70"); // a
      dom_par.push_back("0xB4E134D3FB59EB8BAB57274904664D5AF50388BA"); // b
      dom_par.push_back("0452DCB034293A117E1F4ff11B30F7199D3144CE6DFEAffEF2E331F296E071FA0DF9982CFEA7D43F2E"); // G
      dom_par.push_back("0x0100000000000000000000351EE786A818F3A1A16B"); // order
      dom_par.push_back("1");                                         // cofactor

      return dom_par;
      }

   if(oid == "1.3.132.0.31")
      {
      /* secp192k1; source: Flexiprovider */
      std::vector<std::string> dom_par;
      dom_par.push_back("0xfffffffffffffffffffffffffffffffffffffffeffffee37"); //p
      dom_par.push_back("0x000000000000000000000000000000000000000000000000"); // a
      dom_par.push_back("0x000000000000000000000000000000000000000000000003"); // b
      dom_par.push_back("04DB4ff10EC057E9AE26B07D0280B7F4341DA5D1B1EAE06C7D9B2F2F6D9C5628A7844163D015BE86344082AA88D95E2F9D"); // G
      dom_par.push_back("0xffffffffffffffffffffffFE26F2FC170F69466A74DEFD8D"); // order
      dom_par.push_back("1");                                         // cofactor

      return dom_par;
      }

   if(oid == "1.3.132.0.32")
      {
      /* secp224k1; source: Flexiprovider */
      std::vector<std::string> dom_par;
      dom_par.push_back("0xfffffffffffffffffffffffffffffffffffffffffffffffeffffe56d"); //p
      dom_par.push_back("0x00000000000000000000000000000000000000000000000000000000"); // a
      dom_par.push_back("0x00000000000000000000000000000000000000000000000000000005"); // b
      dom_par.push_back("04A1455B334DF099DF30FC28A169A467E9E47075A90F7E650EB6B7A45C7E089FED7FBA344282CAFBD6F7E319F7C0B0BD59E2CA4BDB556D61A5"); // G
      dom_par.push_back("0x010000000000000000000000000001DCE8D2EC6184CAF0A971769FB1F7"); // order
      dom_par.push_back("1");                                         // cofactor

      return dom_par;
      }

   if(oid == "1.3.132.0.33")
      {
      /* secp224r1; source: Flexiprovider */
      std::vector<std::string> dom_par;
      dom_par.push_back("0xffffffffffffffffffffffffffffffff000000000000000000000001"); //p
      dom_par.push_back("0xffffffffffffffffffffffffffffffFEffffffffffffffffffffffFE"); // a
      dom_par.push_back("0xB4050A850C04B3ABF54132565044B0B7D7BFD8BA270B39432355ffB4"); // b
      dom_par.push_back("04B70E0CBD6BB4BF7F321390B94A03C1D356C21122343280D6115C1D21BD376388B5F723FB4C22DFE6CD4375A05A07476444D5819985007E34"); // G
      dom_par.push_back("0xffffffffffffffffffffffffffff16A2E0B8F03E13DD29455C5C2A3D"); // order
      dom_par.push_back("1");                                         // cofactor

      return dom_par;
      }

   if(oid == "1.3.132.0.10")
      {
      /* secp256k1; source: Flexiprovider */
      std::vector<std::string> dom_par;
      dom_par.push_back("0xfffffffffffffffffffffffffffffffffffffffffffffffffffffffefffffc2f"); //p
      dom_par.push_back("0x0000000000000000000000000000000000000000000000000000000000000000"); // a
      dom_par.push_back("0x0000000000000000000000000000000000000000000000000000000000000007"); // b
      dom_par.push_back("0479BE667EF9DCBBAC55A06295CE870B07029BFCDB2DCE28D959F2815B16F81798483ADA7726A3C4655DA4FBFC0E1108A8FD17B448A68554199C47D08FFB10D4B8"); // G
      dom_par.push_back("0xffffffffffffffffffffffffffffffFEBAAEDCE6AF48A03BBFD25E8CD0364141"); // order
      dom_par.push_back("1");                                         // cofactor

      return dom_par;
      }

   if(oid == "1.3.132.0.34")
      {
      /* secp384r1; source: Flexiprovider */
      std::vector<std::string> dom_par;
      dom_par.push_back("0xfffffffffffffffffffffffffffffffffffffffffffffffffffffffffffffffeffffffff0000000000000000ffffffff"); //p
      dom_par.push_back("0xffffffffffffffffffffffffffffffffffffffffffffffffffffffffffffffFEffffffff0000000000000000ffffffFC"); // a
      dom_par.push_back("0xB3312FA7E23EE7E4988E056BE3F82D19181D9C6EFE8141120314088F5013875AC656398D8A2ED19D2A85C8EDD3EC2AEF"); // b
      dom_par.push_back("04AA87CA22BE8B05378EB1C71EF320AD746E1D3B628BA79B9859F741E082542A385502F25DBF55296C3A545E3872760AB73617DE4A96262C6F5D9E98BF9292DC29F8F41DBD289A147CE9DA3113B5F0B8C00A60B1CE1D7E819D7A431D7C90EA0E5F"); // G
      dom_par.push_back("0xffffffffffffffffffffffffffffffffffffffffffffffffC7634D81F4372DDF581A0DB248B0A77AECEC196ACCC52973"); // order
      dom_par.push_back("1");                                         // cofactor

      return dom_par;
      }

   if(oid == "1.3.132.0.35")
      {
      /* secp521r1; source: Flexiprovider */
      std::vector<std::string> dom_par;
      dom_par.push_back("0x01ffffffffffffffffffffffffffffffffffffffffffffffffffffffffffffffffffffffffffffffffffffffffffffffffffffffffffffffffffffffffffffffffff"); //p
      dom_par.push_back("0x01ffffffffffffffffffffffffffffffffffffffffffffffffffffffffffffffffffffffffffffffffffffffffffffffffffffffffffffffffffffffffffffffffFC"); // a
      dom_par.push_back("0x0051953EB9618E1C9A1F929A21A0B68540EEA2DA725B99B315F3B8B489918EF109E156193951EC7E937B1652C0BD3BB1BF073573DF883D2C34F1EF451FD46B503F00"); // b
      dom_par.push_back("0400C6858E06B70404E9CD9E3ECB662395B4429C648139053FB521F828AF606B4D3DBAA14B5E77EFE75928FE1DC127A2ffA8DE3348B3C1856A429BF97E7E31C2E5BD66011839296A789A3BC0045C8A5FB42C7D1BD998F54449579B446817AFBD17273E662C97EE72995EF42640C550B9013FAD0761353C7086A272C24088BE94769FD16650"); // G
      dom_par.push_back("0x01ffffffffffffffffffffffffffffffffffffffffffffffffffffffffffffffffFA51868783BF2F966B7FCC0148F709A5D03BB5C9B8899C47AEBB6FB71E91386409"); // order
      dom_par.push_back("1");                                         // cofactor

      return dom_par;
      }

   /* NIS */

   if(oid == "1.3.6.1.4.1.8301.3.1.2.9.0.38")
      {
      /* NIST curve P-521; source: Flexiprovider */
      std::vector<std::string> dom_par;
      dom_par.push_back("0x1ffffffffffffffffffffffffffffffffffffffffffffffffffffffffffffffffffffffffffffffffffffffffffffffffffffffffffffffffffffffffffffffffff"); //p
      dom_par.push_back("0x01ffffffffffffffffffffffffffffffffffffffffffffffffffffffffffffffffffffffffffffffffffffffffffffffffffffffffffffffffffffffffffffffffFC"); // a
      dom_par.push_back("0x051953EB9618E1C9A1F929A21A0B68540EEA2DA725B99B315F3B8B489918EF109E156193951EC7E937B1652C0BD3BB1BF073573DF883D2C34F1EF451FD46B503F00"); // b
      dom_par.push_back("0400C6858E06B70404E9CD9E3ECB662395B4429C648139053FB521F828AF606B4D3DBAA14B5E77EFE75928FE1DC127A2ffA8DE3348B3C1856A429BF97E7E31C2E5BD66011839296A789A3BC0045C8A5FB42C7D1BD998F54449579B446817AFBD17273E662C97EE72995EF42640C550B9013FAD0761353C7086A272C24088BE94769FD16650"); // G
      dom_par.push_back("0x01ffffffffffffffffffffffffffffffffffffffffffffffffffffffffffffffffFA51868783BF2F966B7FCC0148F709A5D03BB5C9B8899C47AEBB6FB71E91386409"); // order
      dom_par.push_back("1");                                         // cofactor

      return dom_par;
      }

   /* BrainPool */

   if(oid == "1.3.36.3.3.2.8.1.1.1")
      {
      /* brainpoolP160r1; source: Flexiprovider */
      std::vector<std::string> dom_par;
      dom_par.push_back("0xE95E4A5F737059DC60DFC7AD95B3D8139515620F"); //p
      dom_par.push_back("0x340E7BE2A280EB74E2BE61BADA745D97E8F7C300"); // a
      dom_par.push_back("0x1E589A8595423412134FAA2DBDEC95C8D8675E58"); // b
      dom_par.push_back("04BED5AF16EA3F6A4F62938C4631EB5AF7BDBCDBC31667CB477A1A8EC338F94741669C976316DA6321"); // G
      dom_par.push_back("0xE95E4A5F737059DC60DF5991D45029409E60FC09"); // order
      dom_par.push_back("1");                                         // cofactor

      return dom_par;
      }

   if(oid == "1.3.36.3.3.2.8.1.1.3")
      {
      /* brainpoolP192r1; source: Flexiprovider */
      std::vector<std::string> dom_par;
      dom_par.push_back("0xC302F41D932A36CDA7A3463093D18DB78FCE476DE1A86297"); //p
      dom_par.push_back("0x6A91174076B1E0E19C39C031FE8685C1CAE040E5C69A28EF"); // a
      dom_par.push_back("0x469A28EF7C28CCA3DC721D044F4496BCCA7EF4146FBF25C9"); // b
      dom_par.push_back("04C0A0647EAAB6A48753B033C56CB0F0900A2F5C4853375FD614B690866ABD5BB88B5F4828C1490002E6773FA2FA299B8F"); // G
      dom_par.push_back("0xC302F41D932A36CDA7A3462F9E9E916B5BE8F1029AC4ACC1"); // order
      dom_par.push_back("1");                                         // cofactor

      return dom_par;
      }

   if(oid == "1.3.36.3.3.2.8.1.1.5")
      {
      /* brainpoolP224r1; source: Flexiprovider */
      std::vector<std::string> dom_par;
      dom_par.push_back("0xD7C134AA264366862A18302575D1D787B09F075797DA89F57EC8C0FF"); //p
      dom_par.push_back("0x68A5E62CA9CE6C1C299803A6C1530B514E182AD8B0042A59CAD29F43"); // a
      dom_par.push_back("0x2580F63CCFE44138870713B1A92369E33E2135D266DBB372386C400B"); // b
      dom_par.push_back("040D9029AD2C7E5CF4340823B2A87DC68C9E4CE3174C1E6EFDEE12C07D58AA56F772C0726F24C6B89E4ECDAC24354B9E99CAA3F6D3761402CD"); // G
      dom_par.push_back("0xD7C134AA264366862A18302575D0FB98D116BC4B6DDEBCA3A5A7939F"); // order
      dom_par.push_back("1");                                         // cofactor

      return dom_par;
      }

   if(oid == "1.3.36.3.3.2.8.1.1.7")
      {
      /* brainpoolP256r1; source: Flexiprovider */
      std::vector<std::string> dom_par;
      dom_par.push_back("0xA9FB57DBA1EEA9BC3E660A909D838D726E3BF623D52620282013481D1F6E5377"); //p
      dom_par.push_back("0x7D5A0975FC2C3057EEF67530417AFFE7FB8055C126DC5C6CE94A4B44F330B5D9"); // a
      dom_par.push_back("0x26DC5C6CE94A4B44F330B5D9BBD77CBF958416295CF7E1CE6BCCDC18FF8C07B6"); // b
      dom_par.push_back("048BD2AEB9CB7E57CB2C4B482FFC81B7AFB9DE27E1E3BD23C23A4453BD9ACE3262547EF835C3DAC4FD97F8461A14611DC9C27745132DED8E545C1D54C72F046997"); // G
      dom_par.push_back("0xA9FB57DBA1EEA9BC3E660A909D838D718C397AA3B561A6F7901E0E82974856A7"); // order
      dom_par.push_back("1");                                         // cofactor

      return dom_par;
      }

   if(oid == "1.3.36.3.3.2.8.1.1.9")
      {
      /* brainpoolP320r1; source: Flexiprovider */
      std::vector<std::string> dom_par;
      dom_par.push_back("0xD35E472036BC4FB7E13C785ED201E065F98FCFA6F6F40DEF4F92B9EC7893EC28FCD412B1F1B32E27"); //p
      dom_par.push_back("0x3EE30B568FBAB0F883CCEBD46D3F3BB8A2A73513F5EB79DA66190EB085FFA9F492F375A97D860EB4"); // a
      dom_par.push_back("0x520883949DFDBC42D3AD198640688A6FE13F41349554B49ACC31DCCD884539816F5EB4AC8FB1F1A6"); // b
      dom_par.push_back("0443BD7E9AFB53D8B85289BCC48EE5BFE6F20137D10A087EB6E7871E2A10A599C710AF8D0D39E2061114FDD05545EC1CC8AB4093247F77275E0743FFED117182EAA9C77877AAAC6AC7D35245D1692E8EE1"); // G
      dom_par.push_back("0xD35E472036BC4FB7E13C785ED201E065F98FCFA5B68F12A32D482EC7EE8658E98691555B44C59311"); // order
      dom_par.push_back("1");                                         // cofactor

      return dom_par;
      }

   if(oid == "1.3.36.3.3.2.8.1.1.11")
      {
      /* brainpoolP384r1; source: Flexiprovider */
      std::vector<std::string> dom_par;
      dom_par.push_back("0x8CB91E82A3386D280F5D6F7E50E641DF152F7109ED5456B412B1DA197FB71123ACD3A729901D1A71874700133107EC53"); //p
      dom_par.push_back("0x7BC382C63D8C150C3C72080ACE05AFA0C2BEA28E4FB22787139165EFBA91F90F8AA5814A503AD4EB04A8C7DD22CE2826"); // a
      dom_par.push_back("0x4A8C7DD22CE28268B39B55416F0447C2FB77DE107DCD2A62E880EA53EEB62D57CB4390295DBC9943AB78696FA504C11"); // b
      dom_par.push_back("041D1C64F068CF45FFA2A63A81B7C13F6B8847A3E77EF14FE3DB7FCAFE0CBD10E8E826E03436D646AAEF87B2E247D4AF1E8ABE1D7520F9C2A45CB1EB8E95CFD55262B70B29FEEC5864E19C054FF99129280E4646217791811142820341263C5315"); // G
      dom_par.push_back("0x8CB91E82A3386D280F5D6F7E50E641DF152F7109ED5456B31F166E6CAC0425A7CF3AB6AF6B7FC3103B883202E9046565"); // order
      dom_par.push_back("1");                                         // cofactor

      return dom_par;
      }

   if(oid == "1.3.36.3.3.2.8.1.1.13")
      {
      /* brainpoolP512r1; source: Flexiprovider */
      std::vector<std::string> dom_par;
      dom_par.push_back("0xAADD9DB8DBE9C48B3FD4E6AE33C9FC07CB308DB3B3C9D20ED6639CCA703308717D4D9B009BC66842AECDA12AE6A380E62881FF2F2D82C68528AA6056583A48F3"); //p
      dom_par.push_back("0x7830A3318B603B89E2327145AC234CC594CBDD8D3DF91610A83441CAEA9863BC2DED5D5AA8253AA10A2EF1C98B9AC8B57F1117A72BF2C7B9E7C1AC4D77FC94CA"); // a
      dom_par.push_back("0x3DF91610A83441CAEA9863BC2DED5D5AA8253AA10A2EF1C98B9AC8B57F1117A72BF2C7B9E7C1AC4D77FC94CADC083E67984050B75EBAE5DD2809BD638016F723"); // b
      dom_par.push_back("0481AEE4BDD82ED9645A21322E9C4C6A9385ED9F70B5D916C1B43B62EEF4D0098EFF3B1F78E2D0D48D50D1687B93B97D5F7C6D5047406A5E688B352209BCB9F8227DDE385D566332ECC0EABFA9CF7822FDF209F70024A57B1AA000C55B881F8111B2DCDE494A5F485E5BCA4BD88A2763AED1CA2B2FA8F0540678CD1E0F3AD80892"); // G
      dom_par.push_back("0xAADD9DB8DBE9C48B3FD4E6AE33C9FC07CB308DB3B3C9D20ED6639CCA70330870553E5C414CA92619418661197FAC10471DB1D381085DDADDB58796829CA90069"); // order
      dom_par.push_back("1");                                         // cofactor

      return dom_par;
      }

   if(oid == "1.3.132.0.8")
      {
      std::vector<std::string> dom_par;
      dom_par.push_back("0xffffffffffffffffffffffffffffffff7fffffff"); //p
      dom_par.push_back("0xffffffffffffffffffffffffffffffff7ffffffc"); // a
      dom_par.push_back("0x1c97befc54bd7a8b65acf89f81d4d4adc565fa45"); // b
      dom_par.push_back("024a96b5688ef573284664698968c38bb913cbfc82"); // G
      dom_par.push_back("0x0100000000000000000001f4c8f927aed3ca752257"); // order
      dom_par.push_back("1");                                         // cofactor
      return dom_par;
      }

   if(oid == "1.2.840.10045.3.1.1") // prime192v1 Flexiprovider
      {
      std::vector<std::string> dom_par;
      dom_par.push_back("0xfffffffffffffffffffffffffffffffeffffffffffffffff"); //p
      dom_par.push_back("0xfffffffffffffffffffffffffffffffefffffffffffffffc"); // a
      dom_par.push_back("0x64210519e59c80e70fa7e9ab72243049feb8deecc146b9b1"); // b
      dom_par.push_back("03188da80eb03090f67cbf20eb43a18800f4ff0afd82ff1012"); // G
      dom_par.push_back("0xffffffffffffffffffffffff99def836146bc9b1b4d22831"); // order
      dom_par.push_back("1");                                         // cofactor
      return dom_par;
      }

   /* prime192v2; source: Flexiprovider */
   if(oid == "1.2.840.10045.3.1.2")
      {
      std::vector<std::string> dom_par;
      dom_par.push_back("0xfffffffffffffffffffffffffffffffeffffffffffffffff"); //p
      dom_par.push_back("0xffffffffffffffffffffffffffffffFeffffffffffffffFC"); // a
      dom_par.push_back("0xcc22d6dfb95c6b25e49c0d6364a4e5980c393aa21668d953"); // b
      dom_par.push_back("03eea2bae7e1497842f2de7769cfe9c989c072ad696f48034a"); // G
      dom_par.push_back("0xfffffffffffffffffffffffe5fb1a724dc80418648d8dd31"); // order
      dom_par.push_back("1");                                         // cofactor
      return dom_par;
      }

   /* prime192v3; source: Flexiprovider */
   if(oid == "1.2.840.10045.3.1.3")
      {
      std::vector<std::string> dom_par;
      dom_par.push_back("0xfffffffffffffffffffffffffffffffeffffffffffffffff"); //p
      dom_par.push_back("0xfffffffffffffffffffffffffffffffefffffffffffffffc"); // a
      dom_par.push_back("0x22123dc2395a05caa7423daeccc94760a7d462256bd56916"); // b
      dom_par.push_back("027d29778100c65a1da1783716588dce2b8b4aee8e228f1896"); // G
      dom_par.push_back("0xffffffffffffffffffffffff7a62d031c83f4294f640ec13"); // order
      dom_par.push_back("1");                                         // cofactor
      return dom_par;
      }

   /* prime239v1; source: Flexiprovider */
   if(oid == "1.2.840.10045.3.1.4")
      {
      std::vector<std::string> dom_par;
      dom_par.push_back("0x7fffffffffffffffffffffff7fffffffffff8000000000007fffffffffff"); //p
      dom_par.push_back("0x7ffFffffffffffffffffffff7fffffffffff8000000000007ffffffffffc"); // a
      dom_par.push_back("0x6B016C3BDCF18941D0D654921475CA71A9DB2FB27D1D37796185C2942C0A"); // b
      dom_par.push_back("020ffA963CDCA8816CCC33B8642BEDF905C3D358573D3F27FBBD3B3CB9AAAF"); // G
      dom_par.push_back("0x7fffffffffffffffffffffff7fffff9e5e9a9f5d9071fbd1522688909d0b"); // order
      dom_par.push_back("1");                                         // cofactor
      return dom_par;
      }

   /* prime239v2; source: Flexiprovider */
   if(oid == "1.2.840.10045.3.1.5")
      {
      std::vector<std::string> dom_par;
      dom_par.push_back("0x7fffffffffffffffffffffff7fffffffffff8000000000007fffffffffff"); //p
      dom_par.push_back("0x7ffFffffffffffffffffffff7ffFffffffff8000000000007ffFffffffFC"); // a
      dom_par.push_back("0x617FAB6832576CBBFED50D99F0249C3FEE58B94BA0038C7AE84C8C832F2C"); // b
      dom_par.push_back("0238AF09D98727705120C921BB5E9E26296A3CDCF2F35757A0EAFD87B830E7"); // G
      dom_par.push_back("0x7fffffffffffffffffffffff800000CFA7E8594377D414C03821BC582063"); // order
      dom_par.push_back("1");                                         // cofactor
      return dom_par;
      }

   /* prime239v3; source: Flexiprovider */
   if(oid == "1.2.840.10045.3.1.6")
      {
      std::vector<std::string> dom_par;
      dom_par.push_back("0x7fffffffffffffffffffffff7fffffffffff8000000000007fffffffffff"); //p
      dom_par.push_back("0x7ffFffffffffffffffffffff7ffFffffffff8000000000007ffFffffffFC"); // a
      dom_par.push_back("0x255705FA2A306654B1F4CB03D6A750A30C250102D4988717D9BA15AB6D3E"); // b
      dom_par.push_back("036768AE8E18BB92CFCF005C949AA2C6D94853D0E660BBF854B1C9505FE95A"); // G
      dom_par.push_back("0x7fffffffffffffffffffffff7fffff975DEB41B3A6057C3C432146526551"); // order
      dom_par.push_back("1");                                         // cofactor
      return dom_par;
      }

   /* prime256v1; source:    Flexiprovider */
   if(oid == "1.2.840.10045.3.1.7")
      {
      std::vector<std::string> dom_par;
      dom_par.push_back("0xffffffff00000001000000000000000000000000ffffffffffffffffffffffff"); //p
      dom_par.push_back("0xffffffff00000001000000000000000000000000ffffffffffffffffffffffFC"); // a
      dom_par.push_back("0x5AC635D8AA3A93E7B3EBBD55769886BC651D06B0CC53B0F63BCE3C3E27D2604B"); // b
      dom_par.push_back("036B17D1F2E12C4247F8BCE6E563A440F277037D812DEB33A0F4A13945D898C296"); // G
      dom_par.push_back("0xffffffff00000000ffffffffffffffffBCE6FAADA7179E84F3B9CAC2FC632551"); // order
      dom_par.push_back("1");                                         // cofactor
      return dom_par;
      }

   if(oid == "1.2.643.2.2.35.1" || oid == "1.2.643.2.2.36.0") // GostR3410-2001-CryptoPro-A-ParamSet
      {
      std::vector<std::string> dom_par;
      dom_par.push_back("0xFFFFFFFFFFFFFFFFFFFFFFFFFFFFFFFFFFFFFFFFFFFFFFFFFFFFFFFFFFFFFD97");
      dom_par.push_back("0xFFFFFFFFFFFFFFFFFFFFFFFFFFFFFFFFFFFFFFFFFFFFFFFFFFFFFFFFFFFFFD94");
      dom_par.push_back("166");
      dom_par.push_back("0400000000000000000000000000000000000000000000000000000000000000018D91E471E0989CDA27DF505A453F2B7635294F2DDF23E3B122ACC99C9E9F1E14");
      dom_par.push_back("0xFFFFFFFFFFFFFFFFFFFFFFFFFFFFFFFF6C611070995AD10045841B09B761B893");
      dom_par.push_back("1");
      return dom_par;
      }

   throw Invalid_Argument("No such ECC curve " + oid);
   }

EC_Domain_Params get_ec_dompar(const std::string& oid)
   {
   std::vector<std::string> dom_par = get_standard_domain_parameter(oid);

   BigInt p(dom_par[0]); // give as 0x...
   GFpElement a(p, BigInt(dom_par[1]));
   GFpElement b(p, BigInt(dom_par[2]));

   Pipe pipe(new Hex_Decoder);
   pipe.process_msg(dom_par[3]);
   SecureVector<byte> sv_g = pipe.read_all();

   CurveGFp curve(a, b, p);
   PointGFp G = OS2ECP ( sv_g, curve );
   G.check_invariants();
   BigInt order(dom_par[4]);
   BigInt cofactor(dom_par[5]);
   EC_Domain_Params result(curve, G, order, cofactor);
   return result;
   }

}

EC_Domain_Params get_EC_Dom_Pars_by_oid(std::string oid)
   {
   EC_Domain_Params result = get_ec_dompar(oid);
   result.m_oid = oid;
   return result;
   }

EC_Domain_Params::EC_Domain_Params(const CurveGFp& curve, const PointGFp& base_point,
                                   const BigInt& order, const BigInt& cofactor)
   : m_curve(curve),
     m_base_point(base_point),
     m_order(order),
     m_cofactor(cofactor),
     m_oid("")
   { }

namespace {

SecureVector<byte> encode_der_ec_dompar_explicit(EC_Domain_Params const& dom_pars)
   {
   u32bit ecpVers1 = 1;
   OID curve_type_oid("1.2.840.10045.1.1");

   DER_Encoder der;

   der.start_cons(SEQUENCE)
         .encode(ecpVers1)
         .start_cons(SEQUENCE)
            .encode(curve_type_oid)
            .encode(dom_pars.get_curve().get_p())
         .end_cons()
         .start_cons(SEQUENCE)
            .encode(FE2OSP ( dom_pars.get_curve().get_a() ), OCTET_STRING)
            .encode(FE2OSP ( dom_pars.get_curve().get_b() ), OCTET_STRING)
         .end_cons()
         .encode(EC2OSP ( dom_pars.get_base_point(), PointGFp::UNCOMPRESSED), OCTET_STRING)
         .encode(dom_pars.get_order())
         .encode(dom_pars.get_cofactor())
      .end_cons();

   return der.get_contents();
   }

EC_Domain_Params decode_ber_ec_dompar_explicit(SecureVector<byte> const& encoded)
   {
   BigInt ecpVers1(1);
   OID curve_type_oid;
   SecureVector<byte> sv_a;
   SecureVector<byte> sv_b;
   BigInt p;
   SecureVector<byte> sv_base_point;
   BigInt order;
   BigInt cofactor;
   BER_Decoder dec(encoded);
   dec
      .start_cons(SEQUENCE)
      .decode(ecpVers1)
      .start_cons(SEQUENCE)
      .decode(curve_type_oid)
      .decode(p)
      .end_cons()
      .start_cons(SEQUENCE)
      .decode(sv_a, OCTET_STRING)
      .decode(sv_b, OCTET_STRING)
      .end_cons()
      .decode(sv_base_point, OCTET_STRING)
      .decode(order)
      .decode(cofactor)
      .verify_end()
      .end_cons();
   if(ecpVers1 != 1)
      {
      throw Decoding_Error("wrong ecpVers");
      }
   // Set the domain parameters
   if(curve_type_oid.as_string() != "1.2.840.10045.1.1") // NOTE: hardcoded: prime field type
      {
      throw Decoding_Error("wrong curve type oid where prime field was expected");
      }
   GFpElement a(p,BigInt::decode(sv_a, sv_a.size()));
   GFpElement b(p,BigInt::decode(sv_b, sv_b.size()));
   CurveGFp curve(a,b,p);
   PointGFp G = OS2ECP ( sv_base_point, curve );
   G.check_invariants();
   return EC_Domain_Params(curve, G, order, cofactor);
   }

} // end anonymous namespace

SecureVector<byte> encode_der_ec_dompar(EC_Domain_Params const& dom_pars, EC_dompar_enc enc_type)
     {
     SecureVector<byte> result;

     if(enc_type == ENC_EXPLICIT)
        {
        result = encode_der_ec_dompar_explicit(dom_pars);
        }
     else if(enc_type == ENC_OID)
        {
        OID dom_par_oid(dom_pars.get_oid());
        result = DER_Encoder().encode(dom_par_oid).get_contents();
        }
     else if(enc_type == ENC_IMPLICITCA)
        {
        result = DER_Encoder().encode_null().get_contents();
        }
     else
        {
        throw Internal_Error("encountered illegal value for ec parameter encoding type");
        }
     return result;
     }

EC_Domain_Params decode_ber_ec_dompar(SecureVector<byte> const& encoded)
   {
   BER_Decoder dec(encoded);
   BER_Object obj = dec.get_next_object();
<<<<<<< HEAD
   ASN1_Tag tag = obj.type_tag;
   std::unique_ptr<EC_Domain_Params> p_result;
=======
>>>>>>> f849aab3

   if(obj.type_tag == OBJECT_ID)
      {
      OID dom_par_oid;
      BER_Decoder(encoded).decode(dom_par_oid);
      return EC_Domain_Params(get_ec_dompar(dom_par_oid.as_string()));
      }
   else if(obj.type_tag == SEQUENCE)
      return EC_Domain_Params(decode_ber_ec_dompar_explicit(encoded));
   else if(obj.type_tag == NULL_TAG)
      throw Decoding_Error("cannot decode ECDSA parameters that are ImplicitCA");

   throw Decoding_Error("encountered unexpected when trying to decode domain parameters");
   }

bool operator==(EC_Domain_Params const& lhs, EC_Domain_Params const& rhs)
   {
   return ((lhs.get_curve() == rhs.get_curve()) &&
           (lhs.get_base_point() == rhs.get_base_point()) &&
           (lhs.get_order() == rhs.get_order()) &&
           (lhs.get_cofactor() == rhs.get_cofactor()));
   }

}
<|MERGE_RESOLUTION|>--- conflicted
+++ resolved
@@ -564,11 +564,6 @@
    {
    BER_Decoder dec(encoded);
    BER_Object obj = dec.get_next_object();
-<<<<<<< HEAD
-   ASN1_Tag tag = obj.type_tag;
-   std::unique_ptr<EC_Domain_Params> p_result;
-=======
->>>>>>> f849aab3
 
    if(obj.type_tag == OBJECT_ID)
       {
