/*
* Data Store
* (C) 1999-2007 Jack Lloyd
*
* Distributed under the terms of the Botan license
*/

#ifndef BOTAN_DATA_STORE_H__
#define BOTAN_DATA_STORE_H__

#include <botan/secmem.h>
#include <functional>
#include <utility>
#include <string>
#include <vector>
#include <map>

namespace Botan {

/**
* Data Store
*/
class BOTAN_DLL Data_Store
   {
   public:
<<<<<<< HEAD
=======
      /**
      * A search function
      */
      class BOTAN_DLL Matcher
         {
         public:
            virtual bool operator()(const std::string&,
                                    const std::string&) const = 0;

            virtual std::pair<std::string, std::string>
               transform(const std::string&, const std::string&) const;

            virtual ~Matcher() {}
         };

>>>>>>> 3dde5683
      bool operator==(const Data_Store&) const;

      std::multimap<std::string, std::string> search_for(
         std::function<bool (std::string, std::string)> predicate) const;

      std::vector<std::string> get(const std::string&) const;

      std::string get1(const std::string&) const;

      MemoryVector<byte> get1_memvec(const std::string&) const;
      u32bit get1_u32bit(const std::string&, u32bit = 0) const;

      bool has_value(const std::string&) const;

      void add(const std::multimap<std::string, std::string>&);
      void add(const std::string&, const std::string&);
      void add(const std::string&, u32bit);
      void add(const std::string&, const MemoryRegion<byte>&);
   private:
      std::multimap<std::string, std::string> contents;
   };

}

#endif<|MERGE_RESOLUTION|>--- conflicted
+++ resolved
@@ -23,24 +23,9 @@
 class BOTAN_DLL Data_Store
    {
    public:
-<<<<<<< HEAD
-=======
       /**
       * A search function
       */
-      class BOTAN_DLL Matcher
-         {
-         public:
-            virtual bool operator()(const std::string&,
-                                    const std::string&) const = 0;
-
-            virtual std::pair<std::string, std::string>
-               transform(const std::string&, const std::string&) const;
-
-            virtual ~Matcher() {}
-         };
-
->>>>>>> 3dde5683
       bool operator==(const Data_Store&) const;
 
       std::multimap<std::string, std::string> search_for(
