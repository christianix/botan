/*
* PKCS #10/Self Signed Cert Creation
* (C) 1999-2008 Jack Lloyd
*
* Distributed under the terms of the Botan license
*/

#include <botan/x509self.h>
#include <botan/x509_ext.h>
#include <botan/x509_ca.h>
#include <botan/der_enc.h>
#include <botan/look_pk.h>
#include <botan/oids.h>
#include <botan/pipe.h>
#include <memory>

namespace Botan {

namespace {

/*
* Shared setup for self-signed items
*/
MemoryVector<byte> shared_setup(const X509_Cert_Options& opts,
                                const Private_Key& key)
   {
   const Private_Key* key_pointer = &key;
   if(!dynamic_cast<const PK_Signing_Key*>(key_pointer))
      throw Invalid_Argument("Key type " + key.algo_name() + " cannot sign");

   opts.sanity_check();

   Pipe key_encoder;
   key_encoder.start_msg();
   X509::encode(key, key_encoder, RAW_BER);
   key_encoder.end_msg();

   return key_encoder.read_all();
   }

/*
* Load information from the X509_Cert_Options
*/
void load_info(const X509_Cert_Options& opts, X509_DN& subject_dn,
               AlternativeName& subject_alt)
   {
   subject_dn.add_attribute("X520.CommonName", opts.common_name);
   subject_dn.add_attribute("X520.Country", opts.country);
   subject_dn.add_attribute("X520.State", opts.state);
   subject_dn.add_attribute("X520.Locality", opts.locality);
   subject_dn.add_attribute("X520.Organization", opts.organization);
   subject_dn.add_attribute("X520.OrganizationalUnit", opts.org_unit);
   subject_dn.add_attribute("X520.SerialNumber", opts.serial_number);
   subject_alt = AlternativeName(opts.email, opts.uri, opts.dns, opts.ip);
   subject_alt.add_othername(OIDS::lookup("PKIX.XMPPAddr"),
                             opts.xmpp, UTF8_STRING);
   }

}

namespace X509 {

/*
* Create a new self-signed X.509 certificate
*/
X509_Certificate create_self_signed_cert(const X509_Cert_Options& opts,
                                         const Private_Key& key,
                                         const std::string& hash_fn,
                                         RandomNumberGenerator& rng)
   {
   AlgorithmIdentifier sig_algo;
   X509_DN subject_dn;
   AlternativeName subject_alt;

   MemoryVector<byte> pub_key = shared_setup(opts, key);
<<<<<<< HEAD
   std::unique_ptr<PK_Signer> signer(choose_sig_format(key, sig_algo));
=======
   std::auto_ptr<PK_Signer> signer(choose_sig_format(key, hash_fn, sig_algo));
>>>>>>> be9b2813
   load_info(opts, subject_dn, subject_alt);

   Key_Constraints constraints;
   if(opts.is_CA)
      constraints = Key_Constraints(KEY_CERT_SIGN | CRL_SIGN);
   else
      constraints = find_constraints(key, opts.constraints);

   Extensions extensions;

   extensions.add(new Cert_Extension::Subject_Key_ID(pub_key));
   extensions.add(new Cert_Extension::Key_Usage(constraints));
   extensions.add(
      new Cert_Extension::Extended_Key_Usage(opts.ex_constraints));
   extensions.add(
      new Cert_Extension::Subject_Alternative_Name(subject_alt));
   extensions.add(
      new Cert_Extension::Basic_Constraints(opts.is_CA, opts.path_limit));

   return X509_CA::make_cert(signer.get(), rng, sig_algo, pub_key,
                             opts.start, opts.end,
                             subject_dn, subject_dn,
                             extensions);
   }

/*
* Create a PKCS #10 certificate request
*/
PKCS10_Request create_cert_req(const X509_Cert_Options& opts,
                               const Private_Key& key,
                               const std::string& hash_fn,
                               RandomNumberGenerator& rng)
   {
   AlgorithmIdentifier sig_algo;
   X509_DN subject_dn;
   AlternativeName subject_alt;

   MemoryVector<byte> pub_key = shared_setup(opts, key);
<<<<<<< HEAD
   std::unique_ptr<PK_Signer> signer(choose_sig_format(key, sig_algo));
=======
   std::auto_ptr<PK_Signer> signer(choose_sig_format(key, hash_fn, sig_algo));
>>>>>>> be9b2813
   load_info(opts, subject_dn, subject_alt);

   const u32bit PKCS10_VERSION = 0;

   Extensions extensions;

   extensions.add(
      new Cert_Extension::Basic_Constraints(opts.is_CA, opts.path_limit));
   extensions.add(
      new Cert_Extension::Key_Usage(
         opts.is_CA ? Key_Constraints(KEY_CERT_SIGN | CRL_SIGN) :
                      find_constraints(key, opts.constraints)
         )
      );
   extensions.add(
      new Cert_Extension::Extended_Key_Usage(opts.ex_constraints));
   extensions.add(
      new Cert_Extension::Subject_Alternative_Name(subject_alt));

   DER_Encoder tbs_req;

   tbs_req.start_cons(SEQUENCE)
      .encode(PKCS10_VERSION)
      .encode(subject_dn)
      .raw_bytes(pub_key)
      .start_explicit(0);

   if(opts.challenge != "")
      {
      ASN1_String challenge(opts.challenge, DIRECTORY_STRING);

      tbs_req.encode(
         Attribute("PKCS9.ChallengePassword",
                   DER_Encoder().encode(challenge).get_contents()
            )
         );
      }

   tbs_req.encode(
      Attribute("PKCS9.ExtensionRequest",
                DER_Encoder()
                   .start_cons(SEQUENCE)
                      .encode(extensions)
                   .end_cons()
               .get_contents()
         )
      )
      .end_explicit()
      .end_cons();

   DataSource_Memory source(
      X509_Object::make_signed(signer.get(),
                               rng,
                               sig_algo,
                               tbs_req.get_contents())
      );

   return PKCS10_Request(source);
   }

}

}<|MERGE_RESOLUTION|>--- conflicted
+++ resolved
@@ -73,11 +73,7 @@
    AlternativeName subject_alt;
 
    MemoryVector<byte> pub_key = shared_setup(opts, key);
-<<<<<<< HEAD
    std::unique_ptr<PK_Signer> signer(choose_sig_format(key, sig_algo));
-=======
-   std::auto_ptr<PK_Signer> signer(choose_sig_format(key, hash_fn, sig_algo));
->>>>>>> be9b2813
    load_info(opts, subject_dn, subject_alt);
 
    Key_Constraints constraints;
@@ -116,11 +112,7 @@
    AlternativeName subject_alt;
 
    MemoryVector<byte> pub_key = shared_setup(opts, key);
-<<<<<<< HEAD
-   std::unique_ptr<PK_Signer> signer(choose_sig_format(key, sig_algo));
-=======
-   std::auto_ptr<PK_Signer> signer(choose_sig_format(key, hash_fn, sig_algo));
->>>>>>> be9b2813
+   std::unique_ptr<PK_Signer> signer(choose_sig_format(key, hash_fn, sig_algo));
    load_info(opts, subject_dn, subject_alt);
 
    const u32bit PKCS10_VERSION = 0;
